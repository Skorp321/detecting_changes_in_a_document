--- conflicted
+++ resolved
@@ -45,13 +45,11 @@
 3. Запуск системы:
 ```bash
 docker compose up -d
+docker compose up -d
 ```
 
 4. Инициализация базы данных:
 ```bash
-<<<<<<< HEAD
-docker compose exec backend python -m app.database.init_db
-=======
 # База данных инициализируется автоматически при первом запуске
 docker compose logs postgres  # Проверить статус инициализации
 ```
@@ -229,8 +227,184 @@
 docker-compose exec postgres psql -U oozo_user oozo < backup.sql
 ```
 ```bash
-docker-compose exec backend python -m app.database.init_db
->>>>>>> 5624055b
+# База данных инициализируется автоматически при первом запуске
+docker compose logs postgres  # Проверить статус инициализации
+```
+
+5. Доступ к приложению:
+- Frontend: http://localhost:3000
+- Backend API: http://localhost:8000
+- API документация: http://localhost:8000/docs
+
+## Оптимизация производительности
+
+### Настройки Nginx
+
+Система использует оптимизированную конфигурацию Nginx с:
+- Brotli и Gzip сжатием для статических файлов
+- Предварительным сжатием файлов при сборке
+- Кэшированием статических ресурсов на 1 год
+- Security headers для защиты от XSS и других атак
+
+### Разделение JavaScript chunks
+
+Vite настроен для оптимального разделения кода:
+- `vendor` - основные React библиотеки
+- `antd` - компоненты UI
+- `pdf` - обработка PDF файлов
+- `utils` - утилитарные библиотеки (lodash, dayjs)
+- `ui` - дополнительные UI компоненты
+
+### Lazy Loading компонентов
+
+Основные компоненты загружаются по требованию:
+- DocumentUpload - загрузка документов
+- ResultsTable - таблица результатов
+- AnalysisButton - кнопка анализа
+
+## Мониторинг
+
+### Запуск системы мониторинга
+
+```bash
+# Запуск основной системы
+docker-compose up -d
+
+# Запуск мониторинга
+docker-compose -f monitoring/docker-compose.monitoring.yml up -d
+```
+
+### Доступ к мониторингу
+
+- **Grafana**: http://localhost:3001 (admin/admin)
+- **Prometheus**: http://localhost:9090
+- **Alertmanager**: http://localhost:9093
+
+### Web Vitals метрики
+
+Система автоматически собирает Web Vitals метрики:
+- **LCP** (Largest Contentful Paint) - время загрузки основного контента
+- **FID** (First Input Delay) - время отклика на первое взаимодействие
+- **CLS** (Cumulative Layout Shift) - стабильность макета
+- **FCP** (First Contentful Paint) - время до первого контента
+- **TTFB** (Time to First Byte) - время до первого байта
+
+### Алерты
+
+Настроены алерты для:
+- Время отклика > 5 секунд
+- Недоступность сервисов > 2 минут
+- Высокая загрузка CPU > 80%
+- Высокое потребление памяти > 90%
+- Плохие Web Vitals метрики
+
+## Анализ производительности
+
+### Анализ размера bundle
+
+```bash
+cd frontend
+npm run analyze
+```
+
+### Тестирование производительности
+
+```bash
+# Запуск нагрузочного тестирования
+docker-compose exec backend python -m pytest tests/performance/ -v
+
+# Проверка Web Vitals
+# Откройте DevTools > Lighthouse > Generate report
+```
+
+### Мониторинг в реальном времени
+
+```bash
+# Логи системы
+docker-compose logs -f
+
+# Метрики из Prometheus
+curl http://localhost:9090/api/v1/query?query=up
+
+# Статус сервисов
+curl http://localhost:3000/health
+curl http://localhost:8000/api/health
+```
+
+## Troubleshooting
+
+### Проблемы с производительностью
+
+1. **Медленная загрузка страницы**:
+   - Проверьте сжатие файлов: `curl -H "Accept-Encoding: gzip,br" -I http://localhost:3000`
+   - Проверьте кэширование: headers должны содержать `Cache-Control: public, immutable`
+
+2. **Высокое потребление памяти**:
+   - Проверьте метрики в Grafana
+   - Перезапустите контейнеры: `docker-compose restart`
+
+3. **Медленный API**:
+   - Проверьте логи backend: `docker-compose logs backend`
+   - Проверьте соединение с БД: `docker-compose exec postgres pg_isready`
+
+### Проблемы с мониторингом
+
+1. **Prometheus не собирает метрики**:
+   - Проверьте статус targets: http://localhost:9090/targets
+   - Проверьте сетевую связность между контейнерами
+
+2. **Grafana не показывает данные**:
+   - Проверьте подключение к Prometheus в Data Sources
+   - Проверьте запросы в Query Inspector
+
+## Deployment
+
+### Production развертывание
+
+1. Обновите переменные окружения:
+```bash
+# .env
+VITE_ENABLE_WEB_VITALS=true
+POSTGRES_PASSWORD=secure_password
+# ... другие production настройки
+```
+
+2. Используйте production конфигурацию:
+```bash
+docker-compose -f docker-compose.yml -f docker-compose.prod.yml up -d
+```
+
+3. Настройте SSL/TLS:
+```bash
+# Добавьте reverse proxy с SSL
+# Например, с помощью Traefik или Nginx
+```
+
+### Автоматическое развертывание
+
+```bash
+# CI/CD pipeline пример
+#!/bin/bash
+docker compose down
+docker compose pull
+docker compose up -d --build
+docker compose exec backend python manage.py migrate
+```
+
+### Резервное копирование
+
+```bash
+# Backup базы данных
+docker compose exec postgres pg_dump -U oozo_user oozo > backup.sql
+
+# Backup мониторинга
+docker compose exec prometheus promtool tsdb snapshot /prometheus
+
+# Restore
+docker compose exec postgres psql -U oozo_user oozo < backup.sql
+```
+```bash
+docker compose exec backend python -m app.database.init_db
 ```
 
 ### Доступ к системе
@@ -345,7 +519,7 @@
 
 1. Запуск только БД:
 ```bash
-docker-compose up -d postgres
+docker compose up -d postgres
 ```
 
 2. Запуск backend локально:
@@ -366,25 +540,25 @@
 
 ```bash
 # Запуск всех тестов
-docker-compose exec backend pytest
+docker compose exec backend pytest
 
 # Запуск конкретного теста
-docker-compose exec backend pytest tests/test_document_processor.py
+docker compose exec backend pytest tests/test_document_processor.py
 
 # Запуск с покрытием кода
-docker-compose exec backend pytest --cov=app
+docker compose exec backend pytest --cov=app
 ```
 
 ### Линтинг и форматирование
 
 ```bash
 # Backend
-docker-compose exec backend black app/
-docker-compose exec backend isort app/
+docker compose exec backend black app/
+docker compose exec backend isort app/
 
 # Frontend
-docker-compose exec frontend npm run lint
-docker-compose exec frontend npm run format
+docker compose exec frontend npm run lint
+docker compose exec frontend npm run format
 ```
 
 ## Устранение неполадок
@@ -411,12 +585,12 @@
 
 ```bash
 # Просмотр логов всех сервисов
-docker-compose logs -f
+docker compose logs -f
 
 # Логи конкретного сервиса
-docker-compose logs -f backend
-docker-compose logs -f frontend
-docker-compose logs -f postgres
+docker compose logs -f backend
+docker compose logs -f frontend
+docker compose logs -f postgres
 ```
 
 ## Вклад в проект
