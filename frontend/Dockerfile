--- conflicted
+++ resolved
@@ -13,22 +13,14 @@
 # Copy source code
 COPY . .
 
-<<<<<<< HEAD
 # Устанавливаем переменные окружения для сборки
 ENV REACT_APP_API_URL=$REACT_APP_API_URL
 
-=======
 # Build application
->>>>>>> 5624055b
 RUN npm run build
 
 # Production stage
-FROM nginxinc/nginx-unprivileged:alpine
-
-# Install curl for healthcheck
-USER root
-RUN apk add --no-cache curl
-USER nginx
+FROM nginx:alpine
 
 # Copy built application
 COPY --from=builder /app/dist /usr/share/nginx/html
@@ -36,11 +28,9 @@
 # Copy nginx configuration
 COPY nginx.conf /etc/nginx/nginx.conf
 
-# Set proper permissions
-USER root
-RUN chown -R nginx:nginx /usr/share/nginx/html
-RUN chmod -R 755 /usr/share/nginx/html
-USER nginx
+
+RUN echo '#!/bin/sh\necho "healthy"' > /usr/share/nginx/html/health && \
+    chmod +x /usr/share/nginx/html/health
 
 # Health check
 HEALTHCHECK --interval=30s --timeout=10s --start-period=5s --retries=3 \
